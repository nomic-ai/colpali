--- conflicted
+++ resolved
@@ -20,7 +20,6 @@
     ds_dict = cast(DatasetDict, load_dataset(base_path + ds_path))
     return ds_dict
 
-<<<<<<< HEAD
     
 def load_train_set_colpali_vdr() -> DatasetDict:
     ds_paths = [
@@ -45,11 +44,10 @@
     dataset = dataset.select(range(500, len(dataset)))
     ds_dict = DatasetDict({"train": dataset, "test": dataset_eval})
     return ds_dict
-=======
+
 def load_train_set_split_by_source() -> DatasetDict:
     ds_dict = cast(DatasetDict, load_dataset("nomic-ai/colpali_train_set_split_by_source"))
     return {"train": ds_dict, "test": None}
->>>>>>> 34e895ab
 
 
 def load_train_set_detailed() -> DatasetDict:
